--- conflicted
+++ resolved
@@ -3,22 +3,14 @@
 use bincode::config;
 use log::{error, info, warn};
 use std::collections::{HashMap, HashSet};
-<<<<<<< HEAD
 use std::io::{ErrorKind, Read, Write};
 use std::os::unix::net::{UnixListener, UnixStream};
 use std::sync::mpsc::Receiver;
-=======
-use std::io::{Read, Write};
-use std::os::unix::net::{UnixListener, UnixStream};
->>>>>>> c0f14bd3
 use std::sync::{Arc, Mutex};
 use std::env;
 use std::fs;
 use std::thread;
-<<<<<<< HEAD
 use std::time::Duration;
-=======
->>>>>>> c0f14bd3
 
 // PRODUCTION
 const MIN_SAMPLES: usize = 200;
@@ -121,14 +113,6 @@
     listener.set_nonblocking(true)?;
     
     info!("Socket listener started at {}", socket_path);
-<<<<<<< HEAD
-=======
-
-    load_existing_dictionary();
-
-    for stream in listener.incoming() {
-        println!("Client connected");
->>>>>>> c0f14bd3
 
     load_existing_dictionary();
 
@@ -315,8 +299,6 @@
     });
 }
 
-<<<<<<< HEAD
-=======
 fn prune_log(log: &mut StateDiffLog) {
     if log.actions.is_empty() {
         return;
@@ -418,57 +400,6 @@
     }
 }
 
-fn try_train_dictionary_async(samples: Vec<Vec<u8>>) {
-    thread::spawn(move || {
-        let total_bytes: usize = samples.iter().map(|v| v.len()).sum();
-        let sample_count = samples.len();
-
-        info!(
-            "Starting async dictionary training with {} samples ({} bytes total)",
-            sample_count, total_bytes
-        );
-
-        match zstd::dict::from_samples(&samples, DICT_SIZE) {
-            Ok(dict_content) => {
-                info!(
-                    "Successfully trained dictionary of size {} bytes",
-                    dict_content.len()
-                );
-
-                // Save dictionary to disk
-                if let Some(parent) = std::path::Path::new(DICT_PATH).parent() {
-                    if let Err(e) = fs::create_dir_all(parent) {
-                        error!("Failed to create dictionary directory: {}", e);
-                    }
-                }
-
-                if let Err(e) = fs::write(DICT_PATH, &dict_content) {
-                    error!("Failed to save dictionary to disk: {}", e);
-                }
-
-                // Update state with new dictionary
-                let mut state = ADAPTIVE_STATE.lock().unwrap();
-                state.encoder_dict = Some(Arc::new(dict_content));
-                state.training_in_progress = false;
-                state.new_dict_needs_sending = true;
-
-                // Trim buffer after successful training
-                if state.training_buffer.len() > MAX_TRAINING_BUFFER_SIZE {
-                    let drain_count = state.training_buffer.len() - SAMPLES_TO_KEEP_AFTER_TRAINING;
-                    state.training_buffer.drain(0..drain_count);
-                    info!("Trimmed training buffer to {} samples", state.training_buffer.len());
-                }
-            }
-            Err(e) => {
-                error!("Failed to train dictionary: {}", e);
-                let mut state = ADAPTIVE_STATE.lock().unwrap();
-                state.training_in_progress = false;
-            }
-        }
-    });
-}
-
->>>>>>> c0f14bd3
 fn send_statediff(mut stream: UnixStream) -> Result<(), Box<dyn std::error::Error>> {
     info!("Socket: Received 'get' command");
 
